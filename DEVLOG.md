# DEVLOG

## 2025-10-21 - Phase 0
- Completed Phase 0 scaffold: added README, workspace configuration files, module stubs, MIT license, and recorded initial commit.

## 2025-10-21 - Phase 1
- Built the HTML shell per DESIGN.md with single ESM entry, HUD, controls, and audio wiring; added baseline CSS for full-screen canvas and responsive overlays; verified clean load with styled UI and no console errors.

## 2025-10-21 - Phase 2
- Implemented the locked 11-track playlist module and boot-time select population from bundled assets; suppressed external file inputs and drag/drop so playback stays album-only.

## 2025-10-21 - Phase 3
- Built the Web Audio graph with persistent volume control, analyser buffers, and slider binding so loudness ramps smoothly and survives reloads per Phase 3 acceptance.

## 2025-10-21 - Phase 4
- Implemented analyser feature extraction with band energy aggregates, RMS/centroid/roll-off/flatness metrics, signed deltas, EMAs, and spectral flux; exposed the sanitized 23-channel `getFeatureVector()` for downstream NN mapping and verified stable idle output.

## 2025-10-21 - Phase 5
- Shipped the tiny NN runtime with typed-array model loading, feature normalization, forward inference, and console self-test validation so downstream layers can run bounded predictions within the frame budget.

## 2025-10-21 - Phase 6
- Authored the 11 per-track placeholder models and wired `app.js` to load, cache, and warm up the matching model when the playlist changes; verified via DevTools that track switches swap models cleanly without new fetches.

## 2025-10-21 - Phase 7
- Implemented the mapping layer with critically-damped smoothing for the continuous channels, hysteretic gating for impulse-style responses, and safe-mode caps that keep photo-sensitive parameters within bounds; confirmed via DevTools console import that outputs stay stable at idle and respect the safety clamps.

## 2025-10-21 - Phase 8
- Built the physics core with pooled typed arrays, semi-implicit integration, gravity/noise/repel/spring forces, and adaptive caps tied to frame timing; verified in the running app via DevTools that the module imports cleanly and responds to parameter sweeps without errors, satisfying the Phase 8 acceptance.

## 2025-10-21 - Phase 9
- Delivered the canvas renderer with DPR-aware sizing, adaptive resolution scaling, trails, bloom compositing, and HUD bindings (volume readout plus safety toggles). Wired keyboard shortcuts and the physics rendering loop through `app.js`, then confirmed via Chrome DevTools on http://127.0.0.1:8000 that toggles/keys update visuals smoothly and the console stays clean aside from the expected favicon 404.

## 2025-10-21 - Phase 10
- Authored the full preset catalog with per-track palettes and scaling profiles, applied them on track switches in `app.js`, and verified via Chrome DevTools that changing tracks reloads models, logs the applied preset, and shifts particle density/colour response while the console remains clean apart from the known favicon 404.

## 2025-10-21 - Phase 11
- Completed the orchestration layer by running the audio -> NN -> mapping -> physics -> render pipeline each animation frame, wiring HUD controls (play/seek/prev/next) plus keyboard events through shared handlers, and persisting playlist, safe mode, HUD visibility, and volume state. Validated the end-to-end loop in Chrome DevTools at http://127.0.0.1:8000 with a clean console and stable memory usage.

## 2025-10-21 - Phase 12
- Added frame-time monitoring with rolling FPS sampling, dynamic particle cap scaling, and render resolution throttling so the system proactively sheds load during stress and restores quality after sustained recovery. Reused scratch buffers in the renderer and physics bounds handling to eliminate per-frame allocations, and verified resize/visibility work is debounced so quality changes remain smooth.

## 2025-10-21 - Phase 13
- Introduced repository automation by wiring ESLint configuration, Jest scripts, and a startup diagnostics harness that exercises NN and mapping modules at boot with clear console pass/fail logs. Added JSON schema validation for model files to surface descriptive errors before NN load, created a query-driven debug overlay that streams features, NN outputs, and mapped parameters, and added Jest unit tests covering NN normalization/forward paths plus map safety clamps; all suites pass via `npm test`.

## 2025-10-22 - Phase 11
- Added a one-second delayed auto-advance when tracks end so the playlist flows continuously without manual input, clearing any pending timers when playback resumes or tracks change to avoid unintended skips.

## 2025-10-22 - Feature Update
- Extended the audio feature vector with a normalized track-position input and upgraded all model JSONs to accept the new dimension while emitting an additional zoom output.
- Routed the zoom channel through the mapping layer into renderer parameters so NN predictions can smoothly scale the scene, and added debug/overlay plumbing to surface the new values.

## 2025-10-22 - Fix
- Labeled the debug overlay feature list with human-readable names and surfaced the track-position input alongside the zoom output so the new telemetry is visible when inspecting diagnostics.

## 2025-10-23 - Tooling
- Added a `npm run models` CLI that regenerates placeholder neural-network JSON files with random weights for all tracks (or a targeted subset via index/slug) so artists can quickly spin up fresh model scaffolds during experimentation.

## 2025-10-23 - Mapping Tuning
- Doubled the swing on the spawn-rate, hue-shift, and zoom mapping channels (including safe-mode envelopes) so neural outputs drive more pronounced density, color, and scale shifts while keeping the existing clamps in place; verified via `npm test` and `npm run lint` that automated checks remain green.

## 2025-10-24 - Palette Refresh
- Updated the presets for Built on the Steppers and Traffic Jam with a deep green base and complementary red/orange accents, and re-themed Backpack around gold tones with bright yellow highlights to align with the latest art direction. Validated the tweak with `npm test` and `npm run lint`.

## 2025-10-24 - Preset Baseline Fix
- Updated the mapping layer so preset-provided defaults persist as the active baselines for both continuous and impulse parameters, keeping preset scalings alive after the NN runs. Added a regression test to ensure `map.reset` honors custom baselines, and confirmed the suite stays green with `npm test` plus `npm run lint`.

## 2025-10-24 - Palette Application Fix
- Routed preset palettes through the renderer and UI so accent colors and backgrounds now update alongside per-track baselines. Added renderer unit tests that exercise palette normalization and DOM styling both before and after initialization, and verified the suite with `npm test` plus `npm run lint`.

## 2025-10-24 - Sync Tuning
- Added a 50ms animation look-ahead so the physics and rendering layers anticipate upcoming audio events and stay aligned with the music playback.
- Confirmed no regressions via `npm test` and `npm run lint`.

<<<<<<< HEAD
## 2025-10-24 - Audio Activity Fix
- Rewired the audio graph so analyser measurements occur before gain adjustments, keeping the derived activity metric stable regardless of the HUD volume slider and ensuring diagnostics reflect the underlying track energy.
- Verified behavior with `npm test` and `npm run lint`.
=======
## 2025-10-24 - Activity Scaling Fix
- Re-mapped the audio RMS signal to a perceptual activity scale with a -55 dB floor so debug overlays and silence detection reflect musical intensity, exposed the helper via `audio.getActivityLevel`, and updated the render loop to consume the normalized metric. Added unit coverage for the conversion and confirmed `npm test` plus `npm run lint` continue to pass.
>>>>>>> 94a8f239
<|MERGE_RESOLUTION|>--- conflicted
+++ resolved
@@ -71,11 +71,9 @@
 - Added a 50ms animation look-ahead so the physics and rendering layers anticipate upcoming audio events and stay aligned with the music playback.
 - Confirmed no regressions via `npm test` and `npm run lint`.
 
-<<<<<<< HEAD
 ## 2025-10-24 - Audio Activity Fix
 - Rewired the audio graph so analyser measurements occur before gain adjustments, keeping the derived activity metric stable regardless of the HUD volume slider and ensuring diagnostics reflect the underlying track energy.
 - Verified behavior with `npm test` and `npm run lint`.
-=======
+
 ## 2025-10-24 - Activity Scaling Fix
-- Re-mapped the audio RMS signal to a perceptual activity scale with a -55 dB floor so debug overlays and silence detection reflect musical intensity, exposed the helper via `audio.getActivityLevel`, and updated the render loop to consume the normalized metric. Added unit coverage for the conversion and confirmed `npm test` plus `npm run lint` continue to pass.
->>>>>>> 94a8f239
+- Re-mapped the audio RMS signal to a perceptual activity scale with a -55 dB floor so debug overlays and silence detection reflect musical intensity, exposed the helper via `audio.getActivityLevel`, and updated the render loop to consume the normalized metric. Added unit coverage for the conversion and confirmed `npm test` plus `npm run lint` continue to pass.